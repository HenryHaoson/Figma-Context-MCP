import { SimplifiedLayout, buildSimplifiedLayout } from "~/transformers/layout";
import type {
  GetFileNodesResponse,
  Node as FigmaDocumentNode,
  Paint,
  Vector,
  GetFileResponse,
} from "@figma/rest-api-spec";
import { hasValue, isRectangleCornerRadii, isTruthy } from "~/utils/identity";
import { removeEmptyKeys, generateVarId, StyleId, parsePaint, isVisible } from "~/utils/common";
import { buildSimplifiedStrokes, SimplifiedStroke } from "~/transformers/style";
import { buildSimplifiedEffects, SimplifiedEffects } from "~/transformers/effects";
/**
 * TDOO ITEMS
 *
 * - Improve layout handling—translate from Figma vocabulary to CSS
 * - Pull image fills/vectors out to top level for better AI visibility
 *   ? Implement vector parents again for proper downloads
 * ? Look up existing styles in new MCP endpoint—Figma supports individual lookups without enterprise /v1/styles/:key
 * ? Parse out and save .cursor/rules/design-tokens file on command
 **/

// -------------------- SIMPLIFIED STRUCTURES --------------------

export type TextStyle = Partial<{
  fontFamily: string;
  fontWeight: number;
  fontSize: number;
  lineHeight: string;
  letterSpacing: string;
  textCase: string;
  textAlignHorizontal: string;
  textAlignVertical: string;
}>;
export type StrokeWeights = {
  top: number;
  right: number;
  bottom: number;
  left: number;
};
type StyleTypes =
  | TextStyle
  | SimplifiedFill[]
  | SimplifiedLayout
  | SimplifiedStroke
  | SimplifiedEffects
  | string;
type GlobalVars = {
  styles: Record<StyleId, StyleTypes>;
};
export interface SimplifiedDesign {
  name: string;
  lastModified: string;
  thumbnailUrl: string;
  nodes: SimplifiedNode[];
  globalVars: GlobalVars;
}

export interface SimplifiedNode {
  id: string;
  name: string;
  type: string; // e.g. FRAME, TEXT, INSTANCE, RECTANGLE, etc.
  // geometry
  boundingBox?: BoundingBox;
  // text
  text?: string;
  textStyle?: string;
  // appearance
  fills?: string;
  styles?: string;
  strokes?: string;
  effects?: string;
  opacity?: number;
  borderRadius?: string;
  // layout & alignment
  layout?: string;
  // backgroundColor?: ColorValue; // Deprecated by Figma API
  // for rect-specific strokes, etc.
  // children
  children?: SimplifiedNode[];
}

export interface BoundingBox {
  x: number;
  y: number;
  width: number;
  height: number;
}

export type CSSRGBAColor = `rgba(${number}, ${number}, ${number}, ${number})`;
export type CSSHexColor = `#${string}`;
export type SimplifiedFill =
  | {
      type?: Paint["type"];
      hex?: string;
      rgba?: string;
      opacity?: number;
      imageRef?: string;
      scaleMode?: string;
      gradientHandlePositions?: Vector[];
      gradientStops?: {
        position: number;
        color: ColorValue | string;
      }[];
    }
  | CSSRGBAColor
  | CSSHexColor;

export interface ColorValue {
  hex: string;
  opacity: number;
}

// ---------------------- PARSING ----------------------
export function parseFigmaResponse(data: GetFileResponse | GetFileNodesResponse): SimplifiedDesign {
  const { name, lastModified, thumbnailUrl } = data;
  let nodes: FigmaDocumentNode[];
  if ("document" in data) {
    nodes = Object.values(data.document.children);
  } else {
    nodes = Object.values(data.nodes).map((n) => n.document);
  }
  let globalVars: GlobalVars = {
<<<<<<< HEAD
    styles: {}
=======
    styles: {},
>>>>>>> e0c91608
  };
  const simplifiedNodes: SimplifiedNode[] = nodes
    .filter(isVisible)
    .map((n) => parseNode(globalVars, n))
    .filter((child) => child !== null && child !== undefined);

  return {
    name,
    lastModified,
    thumbnailUrl: thumbnailUrl || "",
    nodes: simplifiedNodes,
    globalVars,
  };
}

// Helper function to find node by ID
const findNodeById = (id: string, nodes: SimplifiedNode[]): SimplifiedNode | undefined => {
  for (const node of nodes) {
    if (node?.id === id) {
      return node;
    }

    if (node?.children && node.children.length > 0) {
      const foundInChildren = findNodeById(id, node.children);
      if (foundInChildren) {
        return foundInChildren;
      }
    }
  }

  return undefined;
};

/**
 * Find or create global variables
 * @param globalVars - Global variables object
 * @param value - Value to store
 * @param prefix - Variable ID prefix
 * @returns Variable ID
 */
function findOrCreateVar(globalVars: GlobalVars, value: any, prefix: string): StyleId {
  // Check if the same value already exists
  const [existingVarId] =
    Object.entries(globalVars.styles).find(
      ([_, existingValue]) => JSON.stringify(existingValue) === JSON.stringify(value),
    ) ?? [];

  if (existingVarId) {
    return existingVarId as StyleId;
  }

  // Create a new variable if it doesn't exist
  const varId = generateVarId(prefix);
  globalVars.styles[varId] = value;
  return varId;
}

function parseNode(
  globalVars: GlobalVars,
  n: FigmaDocumentNode,
  parent?: FigmaDocumentNode,
): SimplifiedNode | null {
  const { id, name, type } = n;

  const simplified: SimplifiedNode = {
    id,
    name,
    type,
  };

  // text
  if (hasValue("style", n) && Object.keys(n.style).length) {
    const style = n.style;
    const textStyle = {
      fontFamily: style.fontFamily,
      fontWeight: style.fontWeight,
      fontSize: style.fontSize,
      lineHeight:
        style.lineHeightPx && style.fontSize
          ? `${style.lineHeightPx / style.fontSize}em`
          : undefined,
      letterSpacing:
        style.letterSpacing && style.letterSpacing !== 0 && style.fontSize
          ? `${(style.letterSpacing / style.fontSize) * 100}%`
          : undefined,
      textCase: style.textCase,
      textAlignHorizontal: style.textAlignHorizontal,
      textAlignVertical: style.textAlignVertical,
    };
    simplified.textStyle = findOrCreateVar(globalVars, textStyle, "style");
  }

  // fills & strokes
  if (hasValue("fills", n) && Array.isArray(n.fills) && n.fills.length) {
    // const fills = simplifyFills(n.fills.map(parsePaint));
    const fills = n.fills.map(parsePaint);
    simplified.fills = findOrCreateVar(globalVars, fills, "fill");
  }

  const strokes = buildSimplifiedStrokes(n);
  if (strokes.colors.length) {
    simplified.strokes = findOrCreateVar(globalVars, strokes, "stroke");
  }

  const effects = buildSimplifiedEffects(n);
  if (Object.keys(effects).length) {
    simplified.effects = findOrCreateVar(globalVars, effects, "effect");
  }

  // Process layout
  const layout = buildSimplifiedLayout(n, parent);
  if (Object.keys(layout).length > 1) {
    simplified.layout = findOrCreateVar(globalVars, layout, "layout");
  }

  // Keep other simple properties directly
  if (hasValue("characters", n, isTruthy)) {
    simplified.text = n.characters;
  }

  // border/corner

  // opacity
  if (hasValue("opacity", n) && typeof n.opacity === "number" && n.opacity !== 1) {
    simplified.opacity = n.opacity;
  }

  if (hasValue("cornerRadius", n) && typeof n.cornerRadius === "number") {
    simplified.borderRadius = `${n.cornerRadius}px`;
  }
  if (hasValue("rectangleCornerRadii", n, isRectangleCornerRadii)) {
    simplified.borderRadius = `${n.rectangleCornerRadii[0]}px ${n.rectangleCornerRadii[1]}px ${n.rectangleCornerRadii[2]}px ${n.rectangleCornerRadii[3]}px`;
  }

  // Recursively process child nodes
  if (hasValue("children", n) && n.children.length > 0) {
    let children = n.children
      .filter(isVisible)
      .map((child) => parseNode(globalVars, child, n))
      .filter((child) => child !== null && child !== undefined);
    if (children.length) {
      simplified.children = children;
    }
  }

  // Convert VECTOR to IMAGE
  if (type === "VECTOR") {
<<<<<<< HEAD
    simplified.type = "IMAGE"
=======
    simplified.type = "IMAGE-SVG";
>>>>>>> e0c91608
  }

  return removeEmptyKeys(simplified);
}<|MERGE_RESOLUTION|>--- conflicted
+++ resolved
@@ -121,11 +121,7 @@
     nodes = Object.values(data.nodes).map((n) => n.document);
   }
   let globalVars: GlobalVars = {
-<<<<<<< HEAD
-    styles: {}
-=======
     styles: {},
->>>>>>> e0c91608
   };
   const simplifiedNodes: SimplifiedNode[] = nodes
     .filter(isVisible)
@@ -273,11 +269,7 @@
 
   // Convert VECTOR to IMAGE
   if (type === "VECTOR") {
-<<<<<<< HEAD
-    simplified.type = "IMAGE"
-=======
     simplified.type = "IMAGE-SVG";
->>>>>>> e0c91608
   }
 
   return removeEmptyKeys(simplified);
